from utils import *

import models
import settings

class User(models.Model):

    accessible_fields = ['username', 'email', 'follower_ids', 'upvoted_ids', 'downvoted_ids',
                         'id', 'external_id', 'subscribed_user_ids', 'children', 'course_id',
                         'subscribed_thread_ids', 'subscribed_commentable_ids',
<<<<<<< HEAD
                         'default_sort_key',
                         'threads_count', 'comments_count',
=======
                         'threads_count', 'comments_count', 'default_sort_key'
>>>>>>> 317e2c34
                        ]

    updatable_fields = ['username', 'external_id', 'email', 'default_sort_key']
    initializable_fields = updatable_fields

    base_url = "{prefix}/users".format(prefix=settings.PREFIX)
    default_retrieve_params = {'complete': True}
    type = 'user'

    @classmethod
    def from_django_user(cls, user):
        return cls(id=str(user.id),
                   external_id=str(user.id),
                   username=user.username,
                   email=user.email)

    def follow(self, source):
        params = {'source_type': source.type, 'source_id': source.id}
        response = perform_request('post', _url_for_subscription(self.id), params)

    def unfollow(self, source):
        params = {'source_type': source.type, 'source_id': source.id}
        response = perform_request('delete', _url_for_subscription(self.id), params)

    def vote(self, voteable, value):
        if voteable.type == 'thread':
            url = _url_for_vote_thread(voteable.id)
        elif voteable.type == 'comment':
            url = _url_for_vote_comment(voteable.id)
        else:
            raise CommentClientError("Can only vote / unvote for threads or comments")
        params = {'user_id': self.id, 'value': value}
        request = perform_request('put', url, params)
        voteable.update_attributes(request)

    def unvote(self, voteable):
        if voteable.type == 'thread':
            url = _url_for_vote_thread(voteable.id)
        elif voteable.type == 'comment':
            url = _url_for_vote_comment(voteable.id)
        else:
            raise CommentClientError("Can only vote / unvote for threads or comments")
        params = {'user_id': self.id}
        request = perform_request('delete', url, params)
        voteable.update_attributes(request)

    def active_threads(self, query_params={}):
        if not self.course_id:
            raise CommentClientError("Must provide course_id when retrieving active threads for the user")
        url = _url_for_user_active_threads(self.id)
        params = {'course_id': self.course_id}
        params = merge_dict(params, query_params)
        response = perform_request('get', url, params)
        return response.get('collection', []), response.get('page', 1), response.get('num_pages', 1)

    def _retrieve(self, *args, **kwargs):
        url = self.url(action='get', params=self.attributes)
        retrieve_params = self.default_retrieve_params
        if self.attributes.get('course_id'):
            retrieve_params['course_id'] = self.course_id
        response = perform_request('get', url, retrieve_params)
        self.update_attributes(**response)

def _url_for_vote_comment(comment_id):
    return "{prefix}/comments/{comment_id}/votes".format(prefix=settings.PREFIX, comment_id=comment_id)

def _url_for_vote_thread(thread_id):
    return "{prefix}/threads/{thread_id}/votes".format(prefix=settings.PREFIX, thread_id=thread_id)

def _url_for_subscription(user_id):
    return "{prefix}/users/{user_id}/subscriptions".format(prefix=settings.PREFIX, user_id=user_id)

def _url_for_user_active_threads(user_id):
    return "{prefix}/users/{user_id}/active_threads".format(prefix=settings.PREFIX, user_id=user_id)<|MERGE_RESOLUTION|>--- conflicted
+++ resolved
@@ -8,12 +8,7 @@
     accessible_fields = ['username', 'email', 'follower_ids', 'upvoted_ids', 'downvoted_ids',
                          'id', 'external_id', 'subscribed_user_ids', 'children', 'course_id',
                          'subscribed_thread_ids', 'subscribed_commentable_ids',
-<<<<<<< HEAD
-                         'default_sort_key',
-                         'threads_count', 'comments_count',
-=======
                          'threads_count', 'comments_count', 'default_sort_key'
->>>>>>> 317e2c34
                         ]
 
     updatable_fields = ['username', 'external_id', 'email', 'default_sort_key']
